/**
 * This license applies to parts of this file originating from the
 * https://github.com/lukejacksonn/servor repository:
 *
 * MIT License
 * Copyright (c) 2019 Luke Jackson
 *
 * Permission is hereby granted, free of charge, to any person obtaining a copy
 * of this software and associated documentation files (the "Software"), to deal
 * in the Software without restriction, including without limitation the rights
 * to use, copy, modify, merge, publish, distribute, sublicense, and/or sell
 * copies of the Software, and to permit persons to whom the Software is
 * furnished to do so, subject to the following conditions:
 *
 * The above copyright notice and this permission notice shall be included in all
 * copies or substantial portions of the Software.
 *
 * THE SOFTWARE IS PROVIDED "AS IS", WITHOUT WARRANTY OF ANY KIND, EXPRESS OR
 * IMPLIED, INCLUDING BUT NOT LIMITED TO THE WARRANTIES OF MERCHANTABILITY,
 * FITNESS FOR A PARTICULAR PURPOSE AND NONINFRINGEMENT. IN NO EVENT SHALL THE
 * AUTHORS OR COPYRIGHT HOLDERS BE LIABLE FOR ANY CLAIM, DAMAGES OR OTHER
 * LIABILITY, WHETHER IN AN ACTION OF CONTRACT, TORT OR OTHERWISE, ARISING FROM,
 * OUT OF OR IN CONNECTION WITH THE SOFTWARE OR THE USE OR OTHER DEALINGS IN THE
 * SOFTWARE.
 */

import cacache from 'cacache';
import chalk from 'chalk';
import chokidar from 'chokidar';
import etag from 'etag';
import {EventEmitter} from 'events';
import execa from 'execa';
import {existsSync, promises as fs, readFileSync} from 'fs';
import got from 'got';
import http from 'http';
import mime from 'mime-types';
import npmRunPath from 'npm-run-path';
import os from 'os';
import path from 'path';
import url from 'url';
import {BuildScript, SnowpackPluginBuildResult} from '../config';
import {EsmHmrEngine} from '../hmr-server-engine';
import {scanCodeImportsExports, transformEsmImports} from '../rewrite-imports';
import {
  BUILD_CACHE,
  CommandOptions,
  DEV_DEPENDENCIES_DIR,
  ImportMap,
  isYarn,
  openInBrowser,
} from '../util';
import {
  FileBuilder,
  getFileBuilderForWorker,
  wrapCssModuleResponse,
  wrapEsmProxyResponse,
  wrapHtmlResponse,
  wrapJSModuleResponse,
} from './build-util';
import {command as installCommand} from './install';
import {paint} from './paint';
import srcFileExtensionMapping from './src-file-extension-mapping';

const HMR_DEV_CODE = readFileSync(path.join(__dirname, '../assets/hmr.js'));

function getEncodingType(ext: string): 'utf8' | 'binary' {
  if (ext === '.js' || ext === '.css' || ext === '.html') {
    return 'utf8';
  } else {
    return 'binary';
  }
}

const sendFile = (
  req: http.IncomingMessage,
  res: http.ServerResponse,
  body: string | Buffer,
  ext = '.html',
) => {
  res.writeHead(200, {
    'Content-Type': mime.contentType(ext) || 'application/octet-stream',
    'Access-Control-Allow-Origin': '*',
  });
  res.write(body, getEncodingType(ext));
  res.end();
};

const sendError = (res, status) => {
  res.writeHead(status);
  res.end();
};

function getUrlFromFile(mountedDirectories: [string, string][], fileLoc: string): string | null {
  for (const [dirDisk, dirUrl] of mountedDirectories) {
    if (fileLoc.startsWith(dirDisk + path.sep)) {
      const fileExt = path.extname(fileLoc).substr(1);
      const resolvedDirUrl = dirUrl === '/' ? '' : dirUrl;
      return fileLoc
        .replace(dirDisk, resolvedDirUrl)
        .replace(/[/\\]+/g, '/')
        .replace(new RegExp(`${fileExt}$`), srcFileExtensionMapping[fileExt] || fileExt);
    }
  }
  return null;
}

function getMountedDirectory(cwd: string, workerConfig: BuildScript): [string, string] {
  const {args} = workerConfig;
  return [path.resolve(cwd, args.fromDisk), args.toUrl];
}

let currentlyRunningCommand: any = null;

export async function command(commandOptions: CommandOptions) {
  const {cwd, config} = commandOptions;
  console.log(chalk.bold('Snowpack Dev Server (Beta)'));
  console.log('NOTE: Still experimental, default behavior may change.');
  console.log('Starting up...\n');

  const {port, open} = config.devOptions;

  const hmrEngine = new EsmHmrEngine();
  const inMemoryBuildCache = new Map<string, Buffer>();
  const inMemoryResourceCache = new Map<string, string>();
  const filesBeingDeleted = new Set<string>();
  const filesBeingBuilt = new Map<string, Promise<SnowpackPluginBuildResult>>();
  const messageBus = new EventEmitter();
  const mountedDirectories: [string, string][] = [];

  // Start with a fresh install of your dependencies, for development, if needed
  commandOptions.config.installOptions.dest = DEV_DEPENDENCIES_DIR;
  commandOptions.config.installOptions.env.NODE_ENV = process.env.NODE_ENV || 'development';
  const dependencyImportMapLoc = path.join(config.installOptions.dest, 'import-map.json');
  if (!existsSync(dependencyImportMapLoc)) {
    await installCommand(commandOptions);
  }

  const serverStart = Date.now();
  let dependencyImportMap: ImportMap = {imports: {}};
  try {
    dependencyImportMap = JSON.parse(
      await fs.readFile(dependencyImportMapLoc, {encoding: 'utf-8'}),
    );
  } catch (err) {
    // no import-map found, safe to ignore
  }

  async function buildFile(
    fileContents: string,
    fileLoc: string,
    reqPath: string,
    fileBuilder: FileBuilder | undefined,
  ): Promise<SnowpackPluginBuildResult> {
    let builtFileResult: SnowpackPluginBuildResult;
    let fileBuilderPromise = filesBeingBuilt.get(fileLoc);
    if (fileBuilderPromise) {
      builtFileResult = await fileBuilderPromise;
    } else {
      fileBuilderPromise = (async () => {
        let _builtFileResult: SnowpackPluginBuildResult = {result: fileContents};
        if (fileBuilder) {
          _builtFileResult = await fileBuilder({
            contents: fileContents,
            filePath: fileLoc,
            isDev: true,
          });
        }
        for (const plugin of config.plugins) {
          if (plugin.transform) {
            _builtFileResult.result =
              (
                await plugin.transform({
                  contents: _builtFileResult.result,
                  urlPath: reqPath,
                  isDev: true,
                })
              )?.result || _builtFileResult.result;
          }
        }
        return _builtFileResult;
      })();
<<<<<<< HEAD
      filesBeingBuilt.set(fileLoc, fileBuilderPromise);
      try {
        builtFileResult = await fileBuilderPromise;
      } catch (error) {
        throw error;
=======
      try {
        filesBeingBuilt.set(fileLoc, fileBuilderPromise);
        builtFileResult = await fileBuilderPromise;
>>>>>>> fdcd1ba4
      } finally {
        filesBeingBuilt.delete(fileLoc);
      }
    }
    const ext = path.extname(fileLoc).substr(1);
    if (ext === 'js' || srcFileExtensionMapping[ext] === 'js') {
      let missingWebModule: {spec: string; pkgName: string} | null = null;
      builtFileResult.result = await transformEsmImports(builtFileResult.result, (spec) => {
        if (spec.startsWith('http')) {
          return spec;
        }
        if (spec.startsWith('/') || spec.startsWith('./') || spec.startsWith('../')) {
          const ext = path.extname(spec).substr(1);
          if (!ext) {
            return spec + '.js';
          }
          const extToReplace = srcFileExtensionMapping[ext];
          if (extToReplace) {
            spec = spec.replace(new RegExp(`${ext}$`), extToReplace);
          }
          if (!spec.endsWith('.module.css') && (extToReplace || ext) !== 'js') {
            spec = spec + '.proxy.js';
          }
          return spec;
        }
        if (dependencyImportMap.imports[spec]) {
          let resolvedImport = path.posix.resolve(
            `/web_modules`,
            dependencyImportMap.imports[spec],
          );
          const extName = path.extname(resolvedImport);
          if (extName && extName !== '.js') {
            resolvedImport = resolvedImport + '.proxy.js';
          }
          return resolvedImport;
        }
        let [missingPackageName, ...deepPackagePathParts] = spec.split('/');
        if (missingPackageName.startsWith('@')) {
          missingPackageName += '/' + deepPackagePathParts.shift();
        }
        let doesPackageExist = false;
        try {
          require.resolve(missingPackageName, {paths: [cwd]});
          doesPackageExist = true;
        } catch (err) {
          // that's okay, it just doesn't exist
        }
        if (doesPackageExist && !currentlyRunningCommand) {
          isLiveReloadPaused = true;
          messageBus.emit('INSTALLING');
          currentlyRunningCommand = installCommand(commandOptions);
          currentlyRunningCommand.then(async () => {
            dependencyImportMap = JSON.parse(
              await fs
                .readFile(dependencyImportMapLoc, {encoding: 'utf-8'})
                .catch(() => `{"imports": {}}`),
            );
            messageBus.emit('INSTALL_COMPLETE');
            isLiveReloadPaused = false;
            currentlyRunningCommand = null;
          });
        } else if (!doesPackageExist) {
          missingWebModule = {
            spec: spec,
            pkgName: missingPackageName,
          };
        }
        const extName = path.extname(spec);
        if (extName && extName !== '.js') {
          spec = spec + '.proxy';
        }
        return `/web_modules/${spec}.js`;
      });

      messageBus.emit('MISSING_WEB_MODULE', {
        id: fileLoc,
        data: missingWebModule,
      });
      const isHmrEnabled = builtFileResult.result.includes('import.meta.hot');
      const rawImports = await scanCodeImportsExports(builtFileResult.result);
      const resolvedImports = rawImports.map((imp) => {
        const spec = builtFileResult.result.substring(imp.s, imp.e);
        return path.posix.resolve(path.posix.dirname(reqPath), spec);
      });
      hmrEngine.setEntry(reqPath, resolvedImports, isHmrEnabled);
    }

    return builtFileResult;
  }

  function runLintAll(workerConfig: BuildScript) {
    let {id, cmd} = workerConfig;
    if (workerConfig.watch) {
      cmd += workerConfig.watch.replace('$1', '');
    }
    const workerPromise = execa.command(cmd, {
      env: npmRunPath.env(),
      extendEnv: true,
      shell: true,
      cwd,
    });
    const {stdout, stderr} = workerPromise;
    stdout?.on('data', (b) => {
      let stdOutput = b.toString();
      if (stdOutput.includes('\u001bc') || stdOutput.includes('\x1Bc')) {
        messageBus.emit('WORKER_RESET', {id});
        stdOutput = stdOutput.replace(/\x1Bc/, '').replace(/\u001bc/, '');
      }
      if (id.endsWith(':tsc')) {
        if (stdOutput.includes('\u001bc') || stdOutput.includes('\x1Bc')) {
          messageBus.emit('WORKER_UPDATE', {id, state: ['RUNNING', 'yellow']});
        }
        if (/Watching for file changes./gm.test(stdOutput)) {
          messageBus.emit('WORKER_UPDATE', {id, state: 'WATCH'});
        }
        const errorMatch = stdOutput.match(/Found (\d+) error/);
        if (errorMatch && errorMatch[1] !== '0') {
          messageBus.emit('WORKER_UPDATE', {id, state: ['ERROR', 'red']});
        }
      }
      messageBus.emit('WORKER_MSG', {id, level: 'log', msg: stdOutput});
    });
    stderr?.on('data', (b) => {
      messageBus.emit('WORKER_MSG', {id, level: 'error', msg: b.toString()});
    });
    stderr?.on('data', (b) => {});
    workerPromise.catch((err) => {
      messageBus.emit('WORKER_COMPLETE', {id, error: err});
    });
    workerPromise.then(() => {
      messageBus.emit('WORKER_COMPLETE', {id, error: null});
    });
  }

  for (const workerConfig of config.scripts) {
    if (workerConfig.type === 'run') {
      runLintAll(workerConfig);
    }
    if (workerConfig.type === 'proxy') {
      setTimeout(
        () => messageBus.emit('WORKER_UPDATE', {id: workerConfig.id, state: ['DONE', 'green']}),
        400,
      );
    }
    if (workerConfig.type === 'mount') {
      mountedDirectories.push(getMountedDirectory(cwd, workerConfig));
      setTimeout(
        () => messageBus.emit('WORKER_UPDATE', {id: workerConfig.id, state: ['DONE', 'green']}),
        400,
      );
    }
  }

  http
    .createServer(async (req, res) => {
      const reqUrl = req.url!;
      let reqPath = decodeURI(url.parse(reqUrl).pathname!);
      let isProxyModule = false;
      let isCssModule = false;
      if (reqPath.endsWith('.proxy.js')) {
        isProxyModule = true;
        reqPath = reqPath.replace('.proxy.js', '');
      }
      if (reqPath.endsWith('.module.css')) {
        isCssModule = true;
      }

      // const requestStart = Date.now();
      res.on('finish', () => {
        const {method, url} = req;
        const {statusCode} = res;
        if (statusCode !== 200) {
          messageBus.emit('SERVER_RESPONSE', {
            method,
            url,
            statusCode,
            // processingTime: Date.now() - requestStart,
          });
        }
      });

      if (reqPath === '/livereload/hmr.js') {
        sendFile(req, res, HMR_DEV_CODE, '.js');
        return;
      }

      for (const workerConfig of config.scripts) {
        if (workerConfig.type !== 'proxy') {
          continue;
        }
        if (reqPath.startsWith(workerConfig.args.toUrl)) {
          const newPath = reqPath.substr(workerConfig.args.toUrl.length);
          try {
            const response = await got(`${workerConfig.args.fromUrl}${newPath}`, {
              headers: req.headers,
              throwHttpErrors: false,
            });
            res.writeHead(response.statusCode, response.headers);
            res.write(response.body);
          } catch (err) {
            console.error(`✘ ${reqUrl}\n${err.message}`);
            sendError(res, 500);
          } finally {
            res.end();
          }
          return;
        }
      }

      const attemptedFileLoads: string[] = [];
      function attemptLoadFile(requestedFile): Promise<null | string> {
        if (attemptedFileLoads.includes(requestedFile)) {
          return Promise.resolve(null);
        }
        attemptedFileLoads.push(requestedFile);
        return fs
          .stat(requestedFile)
          .then((stat) => (stat.isFile() ? requestedFile : null))
          .catch(() => null /* ignore */);
      }

      let requestedFileExt = path.parse(reqPath).ext.toLowerCase();
      let responseFileExt = requestedFileExt;
      let fileBuilder: FileBuilder | undefined;
      let isRoute = false;

      async function getFileFromUrl(reqPath: string): Promise<[string | null, BuildScript | null]> {
        for (const [dirDisk, dirUrl] of mountedDirectories) {
          let requestedFile: string;
          if (dirUrl === '/') {
            requestedFile = path.join(dirDisk, reqPath);
          } else if (reqPath.startsWith(dirUrl)) {
            requestedFile = path.join(dirDisk, reqPath.replace(dirUrl, '.'));
          } else {
            continue;
          }

          if (requestedFile.startsWith(commandOptions.config.installOptions.dest)) {
            return [await attemptLoadFile(requestedFile), null];
          }

          if (requestedFileExt) {
            for (const workerConfig of config.scripts) {
              const {type, match} = workerConfig;
              if (type !== 'build') {
                continue;
              }
              for (const extMatcher of match) {
                if (
                  extMatcher === requestedFileExt.substr(1) ||
                  srcFileExtensionMapping[extMatcher] === requestedFileExt.substr(1)
                ) {
                  const srcFile = requestedFile.replace(requestedFileExt, `.${extMatcher}`);
                  const fileLoc = await attemptLoadFile(srcFile);
                  if (fileLoc) {
                    return [fileLoc, workerConfig];
                  }
                }
              }
            }
            const fileLoc =
              (await attemptLoadFile(requestedFile)) ||
              (await attemptLoadFile(requestedFile.replace(/\.js$/, '.jsx'))) ||
              (await attemptLoadFile(requestedFile.replace(/\.js$/, '.ts'))) ||
              (await attemptLoadFile(requestedFile.replace(/\.js$/, '.tsx')));
            if (fileLoc) {
              return [fileLoc, null];
            }
          } else {
            let fileLoc =
              (await attemptLoadFile(requestedFile + '.html')) ||
              (await attemptLoadFile(requestedFile + 'index.html')) ||
              (await attemptLoadFile(requestedFile + '/index.html'));

            if (!fileLoc && dirUrl === '/' && config.devOptions.fallback) {
              const fallbackFile = path.join(dirDisk, config.devOptions.fallback);
              fileLoc = await attemptLoadFile(fallbackFile);
            }
            if (fileLoc) {
              responseFileExt = '.html';
              isRoute = true;
            }
            return [fileLoc, null];
          }
        }
        return [null, null];
      }

      // 0. Check if the request is for a virtual sub-resource. These are populated by some
      // builders when a file compiles to multiple files. For example, Svelte & Vue files
      // compile to a main JS file + related CSS to import with the JS.
      let virtualResourceResponse: string | undefined = inMemoryResourceCache.get(reqPath);
      if (virtualResourceResponse) {
        if (isProxyModule) {
          responseFileExt = '.js';
          virtualResourceResponse = wrapEsmProxyResponse(
            reqPath,
            virtualResourceResponse,
            requestedFileExt,
            true,
          );
        }
        sendFile(req, res, virtualResourceResponse, responseFileExt);
        return;
      }

      const [fileLoc, selectedWorker] = await getFileFromUrl(reqPath);

      if (isRoute) {
        messageBus.emit('NEW_SESSION');
      }

      if (!fileLoc) {
        const prefix = chalk.red('  ✘ ');
        console.error(
          `[404] ${reqUrl}\n${attemptedFileLoads.map((loc) => prefix + loc).join('\n')}`,
        );
        return sendError(res, 404);
      }

      if (selectedWorker) {
        fileBuilder = getFileBuilderForWorker(cwd, selectedWorker, messageBus);
      }

      async function wrapResponse(code: string, cssResource: string | undefined) {
        if (isRoute) {
          code = wrapHtmlResponse(code, true);
        } else if (isProxyModule) {
          responseFileExt = '.js';
          code = wrapEsmProxyResponse(reqPath, code, requestedFileExt, true);
        } else if (isCssModule) {
          responseFileExt = '.js';
          code = await wrapCssModuleResponse(reqPath, code, requestedFileExt, true);
        } else if (responseFileExt === '.js') {
          code = await wrapJSModuleResponse(code, true);
        }
        if (responseFileExt === '.js' && cssResource) {
          code = `import './${path.basename(reqPath).replace(/.js$/, '.css.proxy.js')}';\n` + code;
        }
        return code;
      }

      // 1. Check the hot build cache. If it's already found, then just serve it.
      let hotCachedResponse: string | Buffer | undefined = inMemoryBuildCache.get(fileLoc);
      if (hotCachedResponse) {
        hotCachedResponse = hotCachedResponse.toString(getEncodingType(requestedFileExt));
        const isHot = reqUrl.includes('?mtime=');
        if (isHot) {
          const [, mtime] = reqUrl.split('?');
          hotCachedResponse = await transformEsmImports(hotCachedResponse as string, (imp) => {
            const importUrl = path.posix.resolve(path.posix.dirname(reqPath), imp);
            const node = hmrEngine.getEntry(importUrl);
            if (node && node.needsReplacement) {
              hmrEngine.markEntryForReplacement(node, false);
              return `${imp}?${mtime}`;
            }
            return imp;
          });
        }

        const wrappedResponse = await wrapResponse(
          hotCachedResponse,
          inMemoryResourceCache.get(reqPath.replace(/.js$/, '.css')),
        );
        sendFile(req, res, wrappedResponse, responseFileExt);
        return;
      }

      // 2. Load the file from disk. We'll need it to check the cold cache or build from scratch.
      let fileContents: string;
      try {
        fileContents = await fs.readFile(fileLoc, getEncodingType(requestedFileExt));
      } catch (err) {
        console.error(fileLoc, err);
        return sendError(res, 500);
      }

      // 3. Check the persistent cache. If found, serve it via a "trust-but-verify" strategy.
      // Build it after sending, and if it no longer matches then assume the entire cache is suspect.
      // In that case, clear the persistent cache and then force a live-reload of the page.
      const cachedBuildData =
        !filesBeingDeleted.has(fileLoc) &&
        (await cacache.get(BUILD_CACHE, fileLoc).catch(() => null));
      if (cachedBuildData) {
        const {originalFileHash, resources} = cachedBuildData.metadata;
        const newFileHash = etag(fileContents);
        if (originalFileHash === newFileHash) {
          const coldCachedResponse: Buffer = cachedBuildData.data;
          inMemoryBuildCache.set(fileLoc, coldCachedResponse);
          if (resources?.css) {
            inMemoryResourceCache.set(reqPath.replace(/.js$/, '.css'), resources.css);
          }
          // Trust...
          const wrappedResponse = await wrapResponse(
            coldCachedResponse.toString(getEncodingType(requestedFileExt)),
            resources?.css,
          );
          sendFile(req, res, wrappedResponse, responseFileExt);
          // ...but verify.
          let checkFinalBuildResult: string | null | undefined = null;
          let checkFinalBuildCss: string | null | undefined = null;
          try {
            const checkFinalBuildAnyway = await buildFile(
              fileContents,
              fileLoc,
              reqPath,
              fileBuilder,
            );
            checkFinalBuildResult = checkFinalBuildAnyway && checkFinalBuildAnyway.result;
            checkFinalBuildCss = checkFinalBuildAnyway && checkFinalBuildAnyway.resources?.css;
          } catch (err) {
            // safe to ignore, it will be surfaced later anyway
          } finally {
            if (
              checkFinalBuildCss !== resources?.css ||
              !checkFinalBuildResult ||
              !coldCachedResponse.equals(
                Buffer.from(checkFinalBuildResult, getEncodingType(requestedFileExt)),
              )
            ) {
              inMemoryBuildCache.clear();
              await cacache.rm.all(BUILD_CACHE);
              hmrEngine.broadcastMessage({type: 'reload'});
            }
          }
          return;
        }
      }

      // 4. Final option: build the file, serve it, and cache it.
      let finalBuild: SnowpackPluginBuildResult;
      try {
        finalBuild = await buildFile(fileContents, fileLoc, reqPath, fileBuilder);
      } catch (err) {
        console.error(fileLoc, err);
        return sendError(res, 500);
      }

      inMemoryBuildCache.set(
        fileLoc,
        Buffer.from(finalBuild.result, getEncodingType(requestedFileExt)),
      );
      if (finalBuild.resources?.css) {
        inMemoryResourceCache.set(reqPath.replace(/.js$/, `.css`), finalBuild.resources.css);
      }
      const originalFileHash = etag(fileContents);
      cacache.put(
        BUILD_CACHE,
        fileLoc,
        Buffer.from(finalBuild.result, getEncodingType(requestedFileExt)),
        {metadata: {originalFileHash, resources: finalBuild.resources}},
      );
      const wrappedResponse = await wrapResponse(finalBuild.result, finalBuild.resources?.css);
      sendFile(req, res, wrappedResponse, responseFileExt);
    })
    .listen(port);

  // Live Reload + File System Watching
  let isLiveReloadPaused = false;

  function updateOrBubble(url: string, visited: Set<string>) {
    if (visited.has(url)) return;

    visited.add(url);
    const node = hmrEngine.getEntry(url);
    if (node && node.isHmrEnabled) {
      hmrEngine.broadcastMessage({type: 'update', url});
    } else if (node && node.dependents.size > 0) {
      hmrEngine.markEntryForReplacement(node, true);
      node.dependents.forEach((dep) => updateOrBubble(dep, visited));
    } else {
      // We've reached the top, trigger a full page refresh
      hmrEngine.broadcastMessage({type: 'reload'});
    }
  }
  async function onWatchEvent(fileLoc) {
    const fileUrl = getUrlFromFile(mountedDirectories, fileLoc);
    if (!fileUrl) {
      return;
    }
    if (!isLiveReloadPaused) {
      updateOrBubble(fileUrl, new Set());
    }
    inMemoryBuildCache.delete(fileLoc);
    filesBeingDeleted.add(fileLoc);
    await cacache.rm.entry(BUILD_CACHE, fileLoc);
    filesBeingDeleted.delete(fileLoc);
  }
  const watcher = chokidar.watch(
    mountedDirectories.map(([dirDisk]) => dirDisk),
    {
      ignored: config.exclude,
      persistent: true,
      ignoreInitial: true,
      disableGlobbing: false,
    },
  );
  watcher.on('add', (fileLoc) => onWatchEvent(fileLoc));
  watcher.on('change', (fileLoc) => onWatchEvent(fileLoc));
  watcher.on('unlink', (fileLoc) => onWatchEvent(fileLoc));

  process.on('SIGINT', () => {
    hmrEngine.disconnectAllClients();
    process.exit(0);
  });

  console.log = (...args) => {
    messageBus.emit('CONSOLE', {level: 'log', args});
  };
  console.warn = (...args) => {
    messageBus.emit('CONSOLE', {level: 'warn', args});
  };
  console.error = (...args) => {
    messageBus.emit('CONSOLE', {level: 'error', args});
  };

  const ips = Object.values(os.networkInterfaces())
    .reduce((every: os.NetworkInterfaceInfo[], i) => [...every, ...(i || [])], [])
    .filter((i) => i.family === 'IPv4' && i.internal === false)
    .map((i) => i.address);

  paint(messageBus, config.scripts, undefined, {
    port,
    ips,
    startTimeMs: Date.now() - serverStart,
    addPackage: async (pkgName) => {
      isLiveReloadPaused = true;
      messageBus.emit('INSTALLING');
      currentlyRunningCommand = execa(
        isYarn(cwd) ? 'yarn' : 'npm',
        isYarn(cwd) ? ['add', pkgName] : ['install', '--save', pkgName],
        {
          env: npmRunPath.env(),
          extendEnv: true,
          shell: true,
          cwd,
        },
      );
      currentlyRunningCommand.stdout.on('data', (data) => process.stdout.write(data));
      currentlyRunningCommand.stderr.on('data', (data) => process.stderr.write(data));
      await currentlyRunningCommand;
      currentlyRunningCommand = installCommand(commandOptions);
      await currentlyRunningCommand;
      currentlyRunningCommand = null;
      dependencyImportMap = JSON.parse(
        await fs
          .readFile(dependencyImportMapLoc, {encoding: 'utf-8'})
          .catch(() => `{"imports": {}}`),
      );
      messageBus.emit('INSTALL_COMPLETE');
      isLiveReloadPaused = false;
    },
  });

  if (open !== 'none') await openInBrowser(port, open);
  return new Promise(() => {});
}<|MERGE_RESOLUTION|>--- conflicted
+++ resolved
@@ -179,17 +179,9 @@
         }
         return _builtFileResult;
       })();
-<<<<<<< HEAD
-      filesBeingBuilt.set(fileLoc, fileBuilderPromise);
-      try {
-        builtFileResult = await fileBuilderPromise;
-      } catch (error) {
-        throw error;
-=======
       try {
         filesBeingBuilt.set(fileLoc, fileBuilderPromise);
         builtFileResult = await fileBuilderPromise;
->>>>>>> fdcd1ba4
       } finally {
         filesBeingBuilt.delete(fileLoc);
       }
